@import "tailwindcss/base";
@import "tailwindcss/components";
@import "tailwindcss/utilities";
@import "tailwindcss/typography";

@layer base {
    :root {
        --background: #ffffff;
        --background-secondary: #5F456B;

        /* 1f2937 gray-800*/
        --foreground: #1f2937; /* gray-900 */
        --primary: #D45546;
        --redrust:  #c12110;
        --orangerust:  #cc4111;

        --border: #3A3A54;

        --card: #1D1D2A;
        --card-foreground: #FDCEF1;

        --radius: 0.5rem;
    }
    
    .dark {
        --background: black;
        --foreground: hsl(213, 31%, 91%);

        --muted: hsl(223, 47%, 11%);
        --muted-foreground: hsl(215.4, 16.3%, 56.9%);

        --accent: hsl(216, 34%, 17%);
        --accent-foreground: hsl(210, 40%, 98%);

        --popover: hsl(224, 71%, 4%);
        --popover-foreground: hsl(215, 20.2%, 65.1%);

        --border: hsl(216, 34%, 17%);
        --input: hsl(216, 34%, 17%);

        --card: hsl(224, 71%, 4%);
        --card-foreground: hsl(213, 31%, 91%);

        --primary: hsl(210, 40%, 98%);
        --primary-foreground: hsl(222.2, 47.4%, 1.2%);

        --secondary: hsl(222.2, 47.4%, 11.2%);
        --secondary-foreground: hsl(210, 40%, 98%);

        --destructive: hsl(0, 63%, 31%);
        --destructive-foreground: hsl(210, 40%, 98%);

        --ring: hsl(216, 34%, 17%);

        --radius: 0.5rem;
    }
}
   
@layer base { 
    * {
        @apply border-border; 
    }

    body {
        @apply bg-background text-foreground font-text;
        font-feature-settings: "rlig" 1, "calt" 1; 
    }

    h1, h2, h3, h4, h5 {
        letter-spacing: -0.03em;
        scroll-margin-top: 56px;
    }
    a.active {
        @apply text-primary;
    }
}
 

.section-colored {
    h1, h2 {
        @apply text-background;
    }
}
.dark {
    .section-colored {
    
            h1,
            h2 {
                @apply text-white;
            }
        }
}

.section {
    h1 {
        @apply font-semibold;
        @apply text-6xl;
        @apply mb-8;
        letter-spacing: -0.05em;
    }
    h2 {
        @apply text-3xl font-light;
        @apply mt-0;
    }
    pre {
        @apply my-0;
    }
}
.footer-links {
    a {
        @apply no-underline text-white mx-2;
    }
}
.fatbtn {
    @apply no-underline text-lg font-semibold text-foreground bg-background rounded-sm px-8 py-3; 
}
.video-container {
    position: relative;
    padding-bottom: 56.25%; /* 16:9 */
    height: 0;
}
.video-container iframe {
position: absolute;
top: 0;
left: 0;
width: 100%;
height: 100%;
}
.container {
    width: 100%;
    margin-right: auto;
    margin-left: auto;
    padding-right: 2rem;
    padding-left: 2rem;
}
.prose {
    ul {
        padding-inline-start: 1em;
    }
}



.navbar-form {
    position: relative;
  }
  
#suggestions {
    position: absolute;
    right: 0;
    margin-top: 0.5rem;
    width: calc(100vw - 8rem);
    max-height: 500px;
    overflow: auto;
}

#suggestions a {
    display: block;
    text-decoration: none;
    padding: 0.75rem;
    margin: 0 0.5rem;
}

#suggestions a:focus {
    @apply bg-gray-100;
    outline: 0;
}

#suggestions div:not(:first-child) {
    @apply border-gray-200;
}

#suggestions div:first-child {
    margin-top: 0.5rem;
}

#suggestions div:last-child {
    margin-bottom: 0.5rem;
}

<<<<<<< HEAD
#suggestions a:hover {
    @apply bg-gray-100;
}

#suggestions span {
    @apply text-sm;
}

#suggestions span:first-child {
    @apply text-foreground;
    @apply font-semibold;
}

#suggestions span:nth-child(2) {
    @apply text-gray-700;
}

@media screen(sm) {
    #suggestions {
        width: 30rem;
    }

    #suggestions a {
        display: flex;
    }

    #suggestions span:first-child {
        width: 9rem;
        padding-right: 1rem;
        @apply border-gray-200;
        display: inline-block;
        text-align: right;
    }

    #suggestions span:nth-child(2) {
        width: 19rem;
        padding-left: 1rem;
    }
=======
html .toggle-dark {
    display: block;
}

html .toggle-light {
    display: none;
}

html.dark .toggle-light {
    display: block;
}

html.dark .toggle-dark {
    display: none;
>>>>>>> 0abe98cb
}<|MERGE_RESOLUTION|>--- conflicted
+++ resolved
@@ -178,7 +178,6 @@
     margin-bottom: 0.5rem;
 }
 
-<<<<<<< HEAD
 #suggestions a:hover {
     @apply bg-gray-100;
 }
@@ -217,7 +216,8 @@
         width: 19rem;
         padding-left: 1rem;
     }
-=======
+}
+
 html .toggle-dark {
     display: block;
 }
@@ -232,5 +232,4 @@
 
 html.dark .toggle-dark {
     display: none;
->>>>>>> 0abe98cb
 }