--- conflicted
+++ resolved
@@ -85,12 +85,9 @@
 
 # gen 
 rrgen = "0.5.0"
-<<<<<<< HEAD
 chrono = "0.4.31"
-=======
-cargo_metadata = "*"
-chrono = "*"
->>>>>>> 5bfb83e5
+cargo_metadata = "0.18.1"
+
 
 [dependencies.sea-orm-migration]
 version = "0.12.4"
