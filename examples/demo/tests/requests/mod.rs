mod auth;
<<<<<<< HEAD
mod cache;
=======
pub mod mylayer;
>>>>>>> b92fbdf8
mod notes;
mod ping;
mod prepare_data;
mod responses;
mod upload;
mod user;<|MERGE_RESOLUTION|>--- conflicted
+++ resolved
@@ -1,9 +1,6 @@
 mod auth;
-<<<<<<< HEAD
 mod cache;
-=======
 pub mod mylayer;
->>>>>>> b92fbdf8
 mod notes;
 mod ping;
 mod prepare_data;
